--- conflicted
+++ resolved
@@ -238,12 +238,7 @@
 |    | Rule ID | Description |
 |:---|:--------|:------------|
 | :wrench: | [vue/script-indent](./docs/rules/script-indent.md) | enforce consistent indentation in `<script>` |
-<<<<<<< HEAD
-| :wrench: | [vue/singleline-html-element-content-newline](./docs/rules/singleline-html-element-content-newline.md) | require a line break before and after the contents of a singleline element |
-|  | [vue/use-v-on-exact](./docs/rules/use-v-on-exact.md) | enforce usage of `exact` modifier on `v-on` |
 |  | [vue/valid-v-bind-sync](./docs/rules/valid-v-bind-sync.md) | enforce valid `.sync` modifier on `v-bind` directives |
-=======
->>>>>>> 0e518398
 
 ### Deprecated
 
